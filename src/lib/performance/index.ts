--- conflicted
+++ resolved
@@ -60,11 +60,8 @@
       const observer = new globalThis.PerformanceObserver((list: PerformanceObserverEntryList) => {
         const entries = list.getEntries()
         entries.forEach((entry: PerformanceEntry) => {
-<<<<<<< HEAD
-          this.metrics.firstInputDelay = ((entry as unknown as { processingStart: number }).processingStart ?? 0) - entry.startTime
-=======
-          this.metrics.firstInputDelay = (entry as { processingStart: number }).processingStart - entry.startTime
->>>>>>> d9d9dc0d
+          this.metrics.firstInputDelay =
+            ((entry as unknown as { processingStart: number }).processingStart ?? 0) - entry.startTime
         })
       })
       observer.observe({ entryTypes: ['first-input'] })
@@ -78,7 +75,7 @@
       const observer = new globalThis.PerformanceObserver((list: PerformanceObserverEntryList) => {
         const entries = list.getEntries()
         entries.forEach((entry: PerformanceEntry) => {
-          if (!((entry as unknown as { hadRecentInput: boolean }).hadRecentInput)) {
+          if (!(entry as unknown as { hadRecentInput: boolean }).hadRecentInput) {
             clsValue += (entry as unknown as { value: number }).value ?? 0
           }
         })
