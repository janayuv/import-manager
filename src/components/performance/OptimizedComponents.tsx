import React, { Suspense, forwardRef, lazy, memo, useCallback, useMemo } from 'react'

import { Badge } from '@/components/ui/badge'
import { Button } from '@/components/ui/button'
import { Card, CardContent, CardHeader, CardTitle } from '@/components/ui/card'
import { Skeleton } from '@/components/ui/skeleton'
import { usePerformanceMonitor } from '@/hooks/usePerformance'

// Lazy-loaded components
const LazyChart = lazy(() => import('recharts').then((module) => ({ default: module.LineChart })))
const LazyTable = lazy(() => import('@/components/shared/data-table').then((module) => ({ default: module.DataTable })))

// Loading fallback components
const LoadingFallback = memo(() => (
  <div className="space-y-4">
    <Skeleton className="h-8 w-1/3" />
    <Skeleton className="h-4 w-1/2" />
    <Skeleton className="h-32 w-full" />
  </div>
))

const TableLoadingFallback = memo(() => (
  <div className="space-y-2">
    <Skeleton className="h-10 w-full" />
    {Array.from({ length: 5 }).map((_, i) => (
      <Skeleton
        key={i}
        className="h-12 w-full"
      />
    ))}
  </div>
))

// Optimized data display component
interface OptimizedDataDisplayProps<T> {
  data: T[]
  title: string
  renderItem: (item: T, index: number) => React.ReactNode
  loading?: boolean
  error?: string | null
  emptyMessage?: string
  className?: string
}

export const OptimizedDataDisplay = memo(
  <T,>({
    data,
    title,
    renderItem,
    loading = false,
    error = null,
    emptyMessage = 'No data available',
    className = '',
  }: OptimizedDataDisplayProps<T>) => {
    usePerformanceMonitor('OptimizedDataDisplay')

    const memoizedItems = useMemo(() => {
      return data.map((item, index) => renderItem(item, index))
    }, [data, renderItem])

    if (loading) {
      return <LoadingFallback />
    }

    if (error) {
      return (
        <Card className={className}>
          <CardHeader>
            <CardTitle className="text-destructive">{title}</CardTitle>
          </CardHeader>
          <CardContent>
            <p className="text-destructive">{error}</p>
          </CardContent>
        </Card>
      )
    }

    if (data.length === 0) {
      return (
        <Card className={className}>
          <CardHeader>
            <CardTitle>{title}</CardTitle>
          </CardHeader>
          <CardContent>
            <p className="text-muted-foreground">{emptyMessage}</p>
          </CardContent>
        </Card>
      )
    }

    return (
      <Card className={className}>
        <CardHeader>
          <CardTitle>{title}</CardTitle>
        </CardHeader>
        <CardContent>
          <div className="space-y-2">{memoizedItems}</div>
        </CardContent>
      </Card>
    )
  }
)

// Optimized list component with virtualization
interface OptimizedListProps<T> {
  items: T[]
  renderItem: (item: T, index: number) => React.ReactNode
  loading?: boolean
  error?: string | null
  emptyMessage?: string
  className?: string
  itemHeight?: number
  containerHeight?: number
}

export const OptimizedList = memo(
  <T,>({
    items,
    renderItem,
    loading = false,
    error = null,
    emptyMessage = 'No items available',
    className = '',

    containerHeight = 400,
  }: OptimizedListProps<T>) => {
    usePerformanceMonitor('OptimizedList')

    const memoizedItems = useMemo(() => {
      return items.map((item, index) => renderItem(item, index))
    }, [items, renderItem])

    if (loading) {
      return <LoadingFallback />
    }

    if (error) {
      return (
        <div className={`border-destructive rounded-md border p-4 ${className}`}>
          <p className="text-destructive">{error}</p>
        </div>
      )
    }

    if (items.length === 0) {
      return <div className={`text-muted-foreground p-4 text-center ${className}`}>{emptyMessage}</div>
    }

    return (
      <div
        className={`overflow-auto ${className}`}
        style={{ height: containerHeight }}
      >
        <div className="space-y-1">{memoizedItems}</div>
      </div>
    )
  }
)

// Optimized table component
interface OptimizedTableProps<T> {
  data: T[]
  columns: Array<{
    key: string
    header: string
    cell?: (item: T) => React.ReactNode
  }>
  loading?: boolean
  error?: string | null
  emptyMessage?: string
  className?: string
  storageKey?: string
}

export const OptimizedTable = memo(
  <T,>({
    data,
    columns,
    loading = false,
    error = null,

    className = '',
    storageKey,
  }: OptimizedTableProps<T>) => {
    usePerformanceMonitor('OptimizedTable')

    if (loading) {
      return <TableLoadingFallback />
    }

    if (error) {
      return (
        <Card className={className}>
          <CardContent className="p-4">
            <p className="text-destructive">{error}</p>
          </CardContent>
        </Card>
      )
    }

    return (
      <div className={className}>
        <Suspense fallback={<TableLoadingFallback />}>
<<<<<<< HEAD
          {/* Cast to satisfy DataTable generic expectations without altering runtime */}
          {(
            <LazyTable
              columns={columns as unknown as any}
              data={data as unknown as any[]}
              storageKey={storageKey}
            />
          )}
=======
          <LazyTable
            columns={columns}
            data={data}
            storageKey={storageKey}
          />
>>>>>>> d9d9dc0d
        </Suspense>
      </div>
    )
  }
)

// Optimized chart component
interface OptimizedChartProps {
  data: Array<Record<string, string | number>>
  loading?: boolean
  error?: string | null
  className?: string
  height?: number
  width?: number
}

export const OptimizedChart = memo(
  ({ data, loading = false, error = null, className = '', height = 300, width = 600 }: OptimizedChartProps) => {
    usePerformanceMonitor('OptimizedChart')

    if (loading) {
      return (
        <Card className={className}>
          <CardContent className="p-4">
            <Skeleton className="h-[300px] w-full" />
          </CardContent>
        </Card>
      )
    }

    if (error) {
      return (
        <Card className={className}>
          <CardContent className="p-4">
            <p className="text-destructive">{error}</p>
          </CardContent>
        </Card>
      )
    }

    return (
      <Suspense fallback={<LoadingFallback />}>
        <Card className={className}>
          <CardContent className="p-4">
            <LazyChart
              width={width}
              height={height}
              data={data}
              margin={{ top: 5, right: 30, left: 20, bottom: 5 }}
            >
              {/* Chart content would go here */}
            </LazyChart>
          </CardContent>
        </Card>
      </Suspense>
    )
  }
)

// Optimized button component
interface OptimizedButtonProps extends React.ButtonHTMLAttributes<HTMLButtonElement> {
  variant?: 'default' | 'destructive' | 'outline' | 'secondary' | 'ghost' | 'link'
  size?: 'default' | 'sm' | 'lg' | 'icon'
  loading?: boolean
  children: React.ReactNode
}

export const OptimizedButton = memo(
  forwardRef<HTMLButtonElement, OptimizedButtonProps>(
    ({ variant = 'default', size = 'default', loading = false, children, disabled, onClick, ...props }, ref) => {
      usePerformanceMonitor('OptimizedButton')

      const handleClick = useCallback(
        (e: React.MouseEvent<HTMLButtonElement>) => {
          if (loading || disabled) return
          onClick?.(e)
        },
        [loading, disabled, onClick]
      )

      return (
        <Button
          ref={ref}
          variant={variant}
          size={size}
          disabled={disabled || loading}
          onClick={handleClick}
          {...props}
        >
          {loading ? (
            <div className="flex items-center space-x-2">
              <div className="h-4 w-4 animate-spin rounded-full border-b-2 border-current" />
              <span>Loading...</span>
            </div>
          ) : (
            children
          )}
        </Button>
      )
    }
  )
)

// Optimized card component
interface OptimizedCardProps {
  title?: string
  subtitle?: string
  children: React.ReactNode
  className?: string
  loading?: boolean
  error?: string | null
}

export const OptimizedCard = memo(
  ({ title, subtitle, children, className = '', loading = false, error = null }: OptimizedCardProps) => {
    usePerformanceMonitor('OptimizedCard')

    if (loading) {
      return <LoadingFallback />
    }

    if (error) {
      return (
        <Card className={className}>
          <CardHeader>{title && <CardTitle className="text-destructive">{title}</CardTitle>}</CardHeader>
          <CardContent>
            <p className="text-destructive">{error}</p>
          </CardContent>
        </Card>
      )
    }

    return (
      <Card className={className}>
        {(title || subtitle) && (
          <CardHeader>
            {title && <CardTitle>{title}</CardTitle>}
            {subtitle && <p className="text-muted-foreground">{subtitle}</p>}
          </CardHeader>
        )}
        <CardContent>{children}</CardContent>
      </Card>
    )
  }
)

// Optimized badge component
interface OptimizedBadgeProps {
  children: React.ReactNode
  variant?: 'default' | 'secondary' | 'destructive' | 'outline'
  className?: string
}

export const OptimizedBadge = memo(({ children, variant = 'default', className = '' }: OptimizedBadgeProps) => {
  usePerformanceMonitor('OptimizedBadge')

  return (
    <Badge
      variant={variant}
      className={className}
    >
      {children}
    </Badge>
  )
})

// Optimized image component
interface OptimizedImageProps {
  src: string
  alt: string
  className?: string
  loading?: 'lazy' | 'eager'
  fallback?: string
  onError?: () => void
  onLoad?: () => void
}

export const OptimizedImage = memo(
  ({
    src,
    alt,
    className = '',
    loading = 'lazy',

    onError,
    onLoad,
  }: OptimizedImageProps) => {
    usePerformanceMonitor('OptimizedImage')

    const handleError = useCallback(() => {
      onError?.()
    }, [onError])

    const handleLoad = useCallback(() => {
      onLoad?.()
    }, [onLoad])

    return (
      <img
        src={src}
        alt={alt}
        className={className}
        loading={loading}
        onError={handleError}
        onLoad={handleLoad}
      />
    )
  }
)

// Optimized text component
interface OptimizedTextProps {
  children: React.ReactNode
  variant?: 'h1' | 'h2' | 'h3' | 'h4' | 'h5' | 'h6' | 'p' | 'span'
  className?: string
  truncate?: boolean
}

export const OptimizedText = memo(
  ({ children, variant = 'p', className = '', truncate = false }: OptimizedTextProps) => {
    usePerformanceMonitor('OptimizedText')

    const truncateClass = truncate ? 'truncate' : ''

    const renderComponent = () => {
      switch (variant) {
        case 'h1':
          return <h1 className={`${className} ${truncateClass}`}>{children}</h1>
        case 'h2':
          return <h2 className={`${className} ${truncateClass}`}>{children}</h2>
        case 'h3':
          return <h3 className={`${className} ${truncateClass}`}>{children}</h3>
        case 'h4':
          return <h4 className={`${className} ${truncateClass}`}>{children}</h4>
        case 'h5':
          return <h5 className={`${className} ${truncateClass}`}>{children}</h5>
        case 'h6':
          return <h6 className={`${className} ${truncateClass}`}>{children}</h6>
        case 'span':
          return <span className={`${className} ${truncateClass}`}>{children}</span>
        default:
          return <p className={`${className} ${truncateClass}`}>{children}</p>
      }
    }

    return renderComponent()
  }
)

// Optimized container component
interface OptimizedContainerProps {
  children: React.ReactNode
  className?: string
  maxWidth?: 'sm' | 'md' | 'lg' | 'xl' | '2xl' | 'full'
  padding?: 'none' | 'sm' | 'md' | 'lg'
}

export const OptimizedContainer = memo(
  ({ children, className = '', maxWidth = 'lg', padding = 'md' }: OptimizedContainerProps) => {
    usePerformanceMonitor('OptimizedContainer')

    const maxWidthClass = {
      sm: 'max-w-sm',
      md: 'max-w-md',
      lg: 'max-w-lg',
      xl: 'max-w-xl',
      '2xl': 'max-w-2xl',
      full: 'max-w-full',
    }[maxWidth]

    const paddingClass = {
      none: '',
      sm: 'p-4',
      md: 'p-6',
      lg: 'p-8',
    }[padding]

    return <div className={`mx-auto ${maxWidthClass} ${paddingClass} ${className}`}>{children}</div>
  }
)

// Optimized grid component
interface OptimizedGridProps {
  children: React.ReactNode
  className?: string
  cols?: 1 | 2 | 3 | 4 | 5 | 6
  gap?: 'none' | 'sm' | 'md' | 'lg'
}

export const OptimizedGrid = memo(({ children, className = '', cols = 1, gap = 'md' }: OptimizedGridProps) => {
  usePerformanceMonitor('OptimizedGrid')

  const colsClass = {
    1: 'grid-cols-1',
    2: 'grid-cols-1 md:grid-cols-2',
    3: 'grid-cols-1 md:grid-cols-2 lg:grid-cols-3',
    4: 'grid-cols-1 md:grid-cols-2 lg:grid-cols-4',
    5: 'grid-cols-1 md:grid-cols-2 lg:grid-cols-5',
    6: 'grid-cols-1 md:grid-cols-2 lg:grid-cols-3 xl:grid-cols-6',
  }[cols]

  const gapClass = {
    none: '',
    sm: 'gap-2',
    md: 'gap-4',
    lg: 'gap-6',
  }[gap]

  return <div className={`grid ${colsClass} ${gapClass} ${className}`}>{children}</div>
})

// Optimized skeleton component
interface OptimizedSkeletonProps {
  className?: string
  count?: number
  height?: string
  width?: string
}

export const OptimizedSkeleton = memo(
  ({ className = '', count = 1, height = 'h-4', width = 'w-full' }: OptimizedSkeletonProps) => {
    usePerformanceMonitor('OptimizedSkeleton')

    const skeletons = useMemo(() => {
      return Array.from({ length: count }, (_, i) => (
        <Skeleton
          key={i}
          className={`${height} ${width} ${className}`}
        />
      ))
    }, [count, height, width, className])

    return <>{skeletons}</>
  }
)

// Export all components
export { LoadingFallback, TableLoadingFallback }<|MERGE_RESOLUTION|>--- conflicted
+++ resolved
@@ -201,22 +201,12 @@
     return (
       <div className={className}>
         <Suspense fallback={<TableLoadingFallback />}>
-<<<<<<< HEAD
           {/* Cast to satisfy DataTable generic expectations without altering runtime */}
-          {(
-            <LazyTable
-              columns={columns as unknown as any}
-              data={data as unknown as any[]}
-              storageKey={storageKey}
-            />
-          )}
-=======
           <LazyTable
-            columns={columns}
-            data={data}
+            columns={columns as unknown as any}
+            data={data as unknown as any[]}
             storageKey={storageKey}
           />
->>>>>>> d9d9dc0d
         </Suspense>
       </div>
     )
