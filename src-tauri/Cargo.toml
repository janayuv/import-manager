--- conflicted
+++ resolved
@@ -19,12 +19,9 @@
 log = "0.4"
 rusqlite = { version = "0.31.0", features = ["bundled"] }
 paste = "1.0"
-<<<<<<< HEAD
-=======
 keyring = "3.6"
 base64 = "0.21"
 hex = "0.4"
->>>>>>> 3d73773a
 refinery = { version = "0.8", features = ["rusqlite"] }
 
 # Use the exact versions from your cargo tree to ensure compatibility
